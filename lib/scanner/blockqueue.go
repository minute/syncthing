--- conflicted
+++ resolved
@@ -62,49 +62,24 @@
 // workers are used in parallel. The outbox will become closed when the inbox
 // is closed and all items handled.
 type parallelHasher struct {
-<<<<<<< HEAD
-	fs        fs.Filesystem
-	blockSize int
-	workers   int
-	outbox    chan<- protocol.FileInfo
-	inbox     <-chan protocol.FileInfo
-	counter   Counter
-	done      chan<- struct{}
-	wg        sync.WaitGroup
+	fs      fs.Filesystem
+	workers int
+	outbox  chan<- protocol.FileInfo
+	inbox   <-chan protocol.FileInfo
+	counter Counter
+	done    chan<- struct{}
+	wg      sync.WaitGroup
 }
 
-func newParallelHasher(ctx context.Context, fs fs.Filesystem, blockSize, workers int, outbox chan<- protocol.FileInfo, inbox <-chan protocol.FileInfo, counter Counter, done chan<- struct{}) {
+func newParallelHasher(ctx context.Context, fs fs.Filesystem, workers int, outbox chan<- protocol.FileInfo, inbox <-chan protocol.FileInfo, counter Counter, done chan<- struct{}) {
 	ph := &parallelHasher{
-		fs:        fs,
-		blockSize: blockSize,
-		workers:   workers,
-		outbox:    outbox,
-		inbox:     inbox,
-		counter:   counter,
-		done:      done,
-		wg:        sync.NewWaitGroup(),
-=======
-	fs            fs.Filesystem
-	workers       int
-	outbox        chan<- protocol.FileInfo
-	inbox         <-chan protocol.FileInfo
-	counter       Counter
-	done          chan<- struct{}
-	useWeakHashes bool
-	wg            sync.WaitGroup
-}
-
-func newParallelHasher(ctx context.Context, fs fs.Filesystem, workers int, outbox chan<- protocol.FileInfo, inbox <-chan protocol.FileInfo, counter Counter, done chan<- struct{}, useWeakHashes bool) {
-	ph := &parallelHasher{
-		fs:            fs,
-		workers:       workers,
-		outbox:        outbox,
-		inbox:         inbox,
-		counter:       counter,
-		done:          done,
-		useWeakHashes: useWeakHashes,
-		wg:            sync.NewWaitGroup(),
->>>>>>> 56cf2db6
+		fs:      fs,
+		workers: workers,
+		outbox:  outbox,
+		inbox:   inbox,
+		counter: counter,
+		done:    done,
+		wg:      sync.NewWaitGroup(),
 	}
 
 	for i := 0; i < workers; i++ {
@@ -129,11 +104,7 @@
 				panic("Bug. Asked to hash a directory or a deleted file.")
 			}
 
-<<<<<<< HEAD
-			blocks, err := HashFile(ctx, ph.fs, f.Name, ph.blockSize, ph.counter, true)
-=======
-			blocks, err := HashFile(ctx, ph.fs, f.Name, f.BlockSize(), ph.counter, ph.useWeakHashes)
->>>>>>> 56cf2db6
+			blocks, err := HashFile(ctx, ph.fs, f.Name, f.BlockSize(), ph.counter, true)
 			if err != nil {
 				l.Debugln("hash error:", f.Name, err)
 				continue
