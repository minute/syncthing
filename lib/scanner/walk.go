// Copyright (C) 2014 The Syncthing Authors.
//
// This Source Code Form is subject to the terms of the Mozilla Public
// License, v. 2.0. If a copy of the MPL was not distributed with this file,
// You can obtain one at https://mozilla.org/MPL/2.0/.

package scanner

import (
	"context"
	"runtime"
	"sync/atomic"
	"time"
	"unicode/utf8"

	"github.com/rcrowley/go-metrics"
	"github.com/syncthing/syncthing/lib/events"
	"github.com/syncthing/syncthing/lib/fs"
	"github.com/syncthing/syncthing/lib/ignore"
	"github.com/syncthing/syncthing/lib/osutil"
	"github.com/syncthing/syncthing/lib/protocol"
	"golang.org/x/text/unicode/norm"
)

var maskModePerm fs.FileMode

func init() {
	if runtime.GOOS == "windows" {
		// There is no user/group/others in Windows' read-only
		// attribute, and all "w" bits are set in fs.FileMode
		// if the file is not read-only.  Do not send these
		// group/others-writable bits to other devices in order to
		// avoid unexpected world-writable files on other platforms.
		maskModePerm = fs.ModePerm & 0755
	} else {
		maskModePerm = fs.ModePerm
	}
}

type Config struct {
	// Folder for which the walker has been created
	Folder string
	// Limit walking to these paths within Dir, or no limit if Sub is empty
	Subs []string
	// If Matcher is not nil, it is used to identify files to ignore which were specified by the user.
	Matcher *ignore.Matcher
	// Number of hours to keep temporary files for
	TempLifetime time.Duration
	// If CurrentFiler is not nil, it is queried for the current file before rescanning.
	CurrentFiler CurrentFiler
	// The Filesystem provides an abstraction on top of the actual filesystem.
	Filesystem fs.Filesystem
	// If IgnorePerms is true, changes to permission bits will not be
	// detected. Scanned files will get zero permission bits and the
	// NoPermissionBits flag set.
	IgnorePerms bool
	// When AutoNormalize is set, file names that are in UTF8 but incorrect
	// normalization form will be corrected.
	AutoNormalize bool
	// Number of routines to use for hashing
	Hashers int
	// Our vector clock id
	ShortID protocol.ShortID
	// Optional progress tick interval which defines how often FolderScanProgress
	// events are emitted. Negative number means disabled.
	ProgressTickIntervalS int
<<<<<<< HEAD
=======
	// Whether or not we should also compute weak hashes
	UseWeakHashes bool
	// Whether to use large blocks for large files or the old standard of 128KiB for everything.
	UseLargeBlocks bool
>>>>>>> 56cf2db6
}

type CurrentFiler interface {
	// CurrentFile returns the file as seen at last scan.
	CurrentFile(name string) (protocol.FileInfo, bool)
}

func Walk(ctx context.Context, cfg Config) chan protocol.FileInfo {
	w := walker{cfg}

	if w.CurrentFiler == nil {
		w.CurrentFiler = noCurrentFiler{}
	}
	if w.Filesystem == nil {
		panic("no filesystem specified")
	}
	if w.Matcher == nil {
		w.Matcher = ignore.New(w.Filesystem)
	}

	return w.walk(ctx)
}

type walker struct {
	Config
}

// Walk returns the list of files found in the local folder by scanning the
// file system. Files are blockwise hashed.
func (w *walker) walk(ctx context.Context) chan protocol.FileInfo {
	l.Debugln("Walk", w.Subs, w.Matcher)

	toHashChan := make(chan protocol.FileInfo)
	finishedChan := make(chan protocol.FileInfo)

	// A routine which walks the filesystem tree, and sends files which have
	// been modified to the counter routine.
	go func() {
		hashFiles := w.walkAndHashFiles(ctx, toHashChan, finishedChan)
		if len(w.Subs) == 0 {
			w.Filesystem.Walk(".", hashFiles)
		} else {
			for _, sub := range w.Subs {
				w.Filesystem.Walk(sub, hashFiles)
			}
		}
		close(toHashChan)
	}()

	// We're not required to emit scan progress events, just kick off hashers,
	// and feed inputs directly from the walker.
	if w.ProgressTickIntervalS < 0 {
<<<<<<< HEAD
		newParallelHasher(ctx, w.Filesystem, w.BlockSize, w.Hashers, finishedChan, toHashChan, nil, nil)
=======
		newParallelHasher(ctx, w.Filesystem, w.Hashers, finishedChan, toHashChan, nil, nil, w.UseWeakHashes)
>>>>>>> 56cf2db6
		return finishedChan
	}

	// Defaults to every 2 seconds.
	if w.ProgressTickIntervalS == 0 {
		w.ProgressTickIntervalS = 2
	}

	ticker := time.NewTicker(time.Duration(w.ProgressTickIntervalS) * time.Second)

	// We need to emit progress events, hence we create a routine which buffers
	// the list of files to be hashed, counts the total number of
	// bytes to hash, and once no more files need to be hashed (chan gets closed),
	// start a routine which periodically emits FolderScanProgress events,
	// until a stop signal is sent by the parallel hasher.
	// Parallel hasher is stopped by this routine when we close the channel over
	// which it receives the files we ask it to hash.
	go func() {
		var filesToHash []protocol.FileInfo
		var total int64 = 1

		for file := range toHashChan {
			filesToHash = append(filesToHash, file)
			total += file.Size
		}

		realToHashChan := make(chan protocol.FileInfo)
		done := make(chan struct{})
		progress := newByteCounter()

<<<<<<< HEAD
		newParallelHasher(ctx, w.Filesystem, w.BlockSize, w.Hashers, finishedChan, realToHashChan, progress, done)
=======
		newParallelHasher(ctx, w.Filesystem, w.Hashers, finishedChan, realToHashChan, progress, done, w.UseWeakHashes)
>>>>>>> 56cf2db6

		// A routine which actually emits the FolderScanProgress events
		// every w.ProgressTicker ticks, until the hasher routines terminate.
		go func() {
			defer progress.Close()

			for {
				select {
				case <-done:
					l.Debugln("Walk progress done", w.Folder, w.Subs, w.Matcher)
					ticker.Stop()
					return
				case <-ticker.C:
					current := progress.Total()
					rate := progress.Rate()
					l.Debugf("Walk %s %s current progress %d/%d at %.01f MiB/s (%d%%)", w.Folder, w.Subs, current, total, rate/1024/1024, current*100/total)
					events.Default.Log(events.FolderScanProgress, map[string]interface{}{
						"folder":  w.Folder,
						"current": current,
						"total":   total,
						"rate":    rate, // bytes per second
					})
				case <-ctx.Done():
					ticker.Stop()
					return
				}
			}
		}()

	loop:
		for _, file := range filesToHash {
			l.Debugln("real to hash:", file.Name)
			select {
			case realToHashChan <- file:
			case <-ctx.Done():
				break loop
			}
		}
		close(realToHashChan)
	}()

	return finishedChan
}

func (w *walker) walkAndHashFiles(ctx context.Context, fchan, dchan chan protocol.FileInfo) fs.WalkFunc {
	now := time.Now()
	return func(path string, info fs.FileInfo, err error) error {
		select {
		case <-ctx.Done():
			return ctx.Err()
		default:
		}

		// Return value used when we are returning early and don't want to
		// process the item. For directories, this means do-not-descend.
		var skip error // nil
		// info nil when error is not nil
		if info != nil && info.IsDir() {
			skip = fs.SkipDir
		}

		if err != nil {
			l.Debugln("error:", path, info, err)
			return skip
		}

		if path == "." {
			return nil
		}

		info, err = w.Filesystem.Lstat(path)
		// An error here would be weird as we've already gotten to this point, but act on it nonetheless
		if err != nil {
			return skip
		}

		if fs.IsTemporary(path) {
			l.Debugln("temporary:", path)
			if info.IsRegular() && info.ModTime().Add(w.TempLifetime).Before(now) {
				w.Filesystem.Remove(path)
				l.Debugln("removing temporary:", path, info.ModTime())
			}
			return nil
		}

		if fs.IsInternal(path) {
			l.Debugln("ignored (internal):", path)
			return skip
		}

		if w.Matcher.Match(path).IsIgnored() {
			l.Debugln("ignored (patterns):", path)
			return skip
		}

		if !utf8.ValidString(path) {
			l.Warnf("File name %q is not in UTF8 encoding; skipping.", path)
			return skip
		}

		path, shouldSkip := w.normalizePath(path, info)
		if shouldSkip {
			return skip
		}

		switch {
		case info.IsSymlink():
			if err := w.walkSymlink(ctx, path, dchan); err != nil {
				return err
			}
			if info.IsDir() {
				// under no circumstances shall we descend into a symlink
				return fs.SkipDir
			}
			return nil

		case info.IsDir():
			err = w.walkDir(ctx, path, info, dchan)

		case info.IsRegular():
			err = w.walkRegular(ctx, path, info, fchan)
		}

		return err
	}
}

func (w *walker) walkRegular(ctx context.Context, relPath string, info fs.FileInfo, fchan chan protocol.FileInfo) error {
	curMode := uint32(info.Mode())
	if runtime.GOOS == "windows" && osutil.IsWindowsExecutable(relPath) {
		curMode |= 0111
	}

	blockSize := protocol.MinBlockSize
	curFile, hasCurFile := w.CurrentFiler.CurrentFile(relPath)

	if w.UseLargeBlocks {
		blockSize = protocol.BlockSize(info.Size())

		if hasCurFile {
			// Check if we should retain current block size.
			curBlockSize := curFile.BlockSize()
			if blockSize > curBlockSize && blockSize/curBlockSize <= 2 {
				// New block size is larger, but not more than twice larger.
				// Retain.
				blockSize = curBlockSize
			} else if curBlockSize > blockSize && curBlockSize/blockSize <= 2 {
				// Old block size is larger, but not more than twice larger.
				// Retain.
				blockSize = curBlockSize
			}
		}
	}

	f := protocol.FileInfo{
		Name:          relPath,
		Type:          protocol.FileInfoTypeFile,
		Version:       curFile.Version.Update(w.ShortID),
		Permissions:   curMode & uint32(maskModePerm),
		NoPermissions: w.IgnorePerms,
		ModifiedS:     info.ModTime().Unix(),
		ModifiedNs:    int32(info.ModTime().Nanosecond()),
		ModifiedBy:    w.ShortID,
		Size:          info.Size(),
		RawBlockSize:  int32(blockSize),
	}

	if hasCurFile {
		if curFile.IsEquivalent(f, w.IgnorePerms, true) {
			return nil
		}
		if curFile.Invalid {
			// We do not want to override the global version with the file we
			// currently have. Keeping only our local counter makes sure we are in
			// conflict with any other existing versions, which will be resolved by
			// the normal pulling mechanisms.
			f.Version = f.Version.DropOthers(w.ShortID)
		}
		l.Debugln("rescan:", curFile, info.ModTime().Unix(), info.Mode()&fs.ModePerm)
	}

	l.Debugln("to hash:", relPath, f)

	select {
	case fchan <- f:
	case <-ctx.Done():
		return ctx.Err()
	}

	return nil
}

func (w *walker) walkDir(ctx context.Context, relPath string, info fs.FileInfo, dchan chan protocol.FileInfo) error {
	cf, ok := w.CurrentFiler.CurrentFile(relPath)

	f := protocol.FileInfo{
		Name:          relPath,
		Type:          protocol.FileInfoTypeDirectory,
		Version:       cf.Version.Update(w.ShortID),
		Permissions:   uint32(info.Mode() & maskModePerm),
		NoPermissions: w.IgnorePerms,
		ModifiedS:     info.ModTime().Unix(),
		ModifiedNs:    int32(info.ModTime().Nanosecond()),
		ModifiedBy:    w.ShortID,
	}

	if ok {
		if cf.IsEquivalent(f, w.IgnorePerms, true) {
			return nil
		}
		if cf.Invalid {
			// We do not want to override the global version with the file we
			// currently have. Keeping only our local counter makes sure we are in
			// conflict with any other existing versions, which will be resolved by
			// the normal pulling mechanisms.
			f.Version = f.Version.DropOthers(w.ShortID)
		}
	}

	l.Debugln("dir:", relPath, f)

	select {
	case dchan <- f:
	case <-ctx.Done():
		return ctx.Err()
	}

	return nil
}

// walkSymlink returns nil or an error, if the error is of the nature that
// it should stop the entire walk.
func (w *walker) walkSymlink(ctx context.Context, relPath string, dchan chan protocol.FileInfo) error {
	// Symlinks are not supported on Windows. We ignore instead of returning
	// an error.
	if runtime.GOOS == "windows" {
		return nil
	}

	// We always rehash symlinks as they have no modtime or
	// permissions. We check if they point to the old target by
	// checking that their existing blocks match with the blocks in
	// the index.

	target, err := w.Filesystem.ReadSymlink(relPath)
	if err != nil {
		l.Debugln("readlink error:", relPath, err)
		return nil
	}

	cf, ok := w.CurrentFiler.CurrentFile(relPath)

	f := protocol.FileInfo{
		Name:          relPath,
		Type:          protocol.FileInfoTypeSymlink,
		Version:       cf.Version.Update(w.ShortID),
		NoPermissions: true, // Symlinks don't have permissions of their own
		SymlinkTarget: target,
		ModifiedBy:    w.ShortID,
	}

	if ok {
		if cf.IsEquivalent(f, w.IgnorePerms, true) {
			return nil
		}
		if cf.Invalid {
			// We do not want to override the global version with the file we
			// currently have. Keeping only our local counter makes sure we are in
			// conflict with any other existing versions, which will be resolved by
			// the normal pulling mechanisms.
			f.Version = f.Version.DropOthers(w.ShortID)
		}
	}

	l.Debugln("symlink changedb:", relPath, f)

	select {
	case dchan <- f:
	case <-ctx.Done():
		return ctx.Err()
	}

	return nil
}

// normalizePath returns the normalized relative path (possibly after fixing
// it on disk), or skip is true.
func (w *walker) normalizePath(path string, info fs.FileInfo) (normPath string, skip bool) {
	if runtime.GOOS == "darwin" {
		// Mac OS X file names should always be NFD normalized.
		normPath = norm.NFD.String(path)
	} else {
		// Every other OS in the known universe uses NFC or just plain
		// doesn't bother to define an encoding. In our case *we* do care,
		// so we enforce NFC regardless.
		normPath = norm.NFC.String(path)
	}

	if path == normPath {
		// The file name is already normalized: nothing to do
		return path, false
	}

	if !w.AutoNormalize {
		// We're not authorized to do anything about it, so complain and skip.

		l.Warnf("File name %q is not in the correct UTF8 normalization form; skipping.", path)
		return "", true
	}

	// We will attempt to normalize it.
	normInfo, err := w.Filesystem.Lstat(normPath)
	if fs.IsNotExist(err) {
		// Nothing exists with the normalized filename. Good.
		if err = w.Filesystem.Rename(path, normPath); err != nil {
			l.Infof(`Error normalizing UTF8 encoding of file "%s": %v`, path, err)
			return "", true
		}
		l.Infof(`Normalized UTF8 encoding of file name "%s".`, path)
	} else if w.Filesystem.SameFile(info, normInfo) {
		// With some filesystems (ZFS), if there is an un-normalized path and you ask whether the normalized
		// version exists, it responds with true. Therefore we need to check fs.SameFile as well.
		// In this case, a call to Rename won't do anything, so we have to rename via a temp file.

		// We don't want to use the standard syncthing prefix here, as that will result in the file being ignored
		// and eventually deleted by Syncthing if the rename back fails.

		tempPath := fs.TempNameWithPrefix(normPath, "")
		if err = w.Filesystem.Rename(path, tempPath); err != nil {
			l.Infof(`Error during normalizing UTF8 encoding of file "%s" (renamed to "%s"): %v`, path, tempPath, err)
			return "", true
		}
		if err = w.Filesystem.Rename(tempPath, normPath); err != nil {
			// I don't ever expect this to happen, but if it does, we should probably tell our caller that the normalized
			// path is the temp path: that way at least the user's data still gets synced.
			l.Warnf(`Error renaming "%s" to "%s" while normalizating UTF8 encoding: %v. You will want to rename this file back manually`, tempPath, normPath, err)
			return tempPath, false
		}
	} else {
		// There is something already in the way at the normalized
		// file name.
		l.Infof(`File "%s" path has UTF8 encoding conflict with another file; ignoring.`, path)
		return "", true
	}

	return normPath, false
}

// A byteCounter gets bytes added to it via Update() and then provides the
// Total() and one minute moving average Rate() in bytes per second.
type byteCounter struct {
	total int64
	metrics.EWMA
	stop chan struct{}
}

func newByteCounter() *byteCounter {
	c := &byteCounter{
		EWMA: metrics.NewEWMA1(), // a one minute exponentially weighted moving average
		stop: make(chan struct{}),
	}
	go c.ticker()
	return c
}

func (c *byteCounter) ticker() {
	// The metrics.EWMA expects clock ticks every five seconds in order to
	// decay the average properly.
	t := time.NewTicker(5 * time.Second)
	for {
		select {
		case <-t.C:
			c.Tick()
		case <-c.stop:
			t.Stop()
			return
		}
	}
}

func (c *byteCounter) Update(bytes int64) {
	atomic.AddInt64(&c.total, bytes)
	c.EWMA.Update(bytes)
}

func (c *byteCounter) Total() int64 {
	return atomic.LoadInt64(&c.total)
}

func (c *byteCounter) Close() {
	close(c.stop)
}

// A no-op CurrentFiler

type noCurrentFiler struct{}

func (noCurrentFiler) CurrentFile(name string) (protocol.FileInfo, bool) {
	return protocol.FileInfo{}, false
}<|MERGE_RESOLUTION|>--- conflicted
+++ resolved
@@ -64,13 +64,8 @@
 	// Optional progress tick interval which defines how often FolderScanProgress
 	// events are emitted. Negative number means disabled.
 	ProgressTickIntervalS int
-<<<<<<< HEAD
-=======
-	// Whether or not we should also compute weak hashes
-	UseWeakHashes bool
 	// Whether to use large blocks for large files or the old standard of 128KiB for everything.
 	UseLargeBlocks bool
->>>>>>> 56cf2db6
 }
 
 type CurrentFiler interface {
@@ -123,11 +118,7 @@
 	// We're not required to emit scan progress events, just kick off hashers,
 	// and feed inputs directly from the walker.
 	if w.ProgressTickIntervalS < 0 {
-<<<<<<< HEAD
-		newParallelHasher(ctx, w.Filesystem, w.BlockSize, w.Hashers, finishedChan, toHashChan, nil, nil)
-=======
-		newParallelHasher(ctx, w.Filesystem, w.Hashers, finishedChan, toHashChan, nil, nil, w.UseWeakHashes)
->>>>>>> 56cf2db6
+		newParallelHasher(ctx, w.Filesystem, w.Hashers, finishedChan, toHashChan, nil, nil)
 		return finishedChan
 	}
 
@@ -158,11 +149,7 @@
 		done := make(chan struct{})
 		progress := newByteCounter()
 
-<<<<<<< HEAD
-		newParallelHasher(ctx, w.Filesystem, w.BlockSize, w.Hashers, finishedChan, realToHashChan, progress, done)
-=======
-		newParallelHasher(ctx, w.Filesystem, w.Hashers, finishedChan, realToHashChan, progress, done, w.UseWeakHashes)
->>>>>>> 56cf2db6
+		newParallelHasher(ctx, w.Filesystem, w.Hashers, finishedChan, realToHashChan, progress, done)
 
 		// A routine which actually emits the FolderScanProgress events
 		// every w.ProgressTicker ticks, until the hasher routines terminate.
