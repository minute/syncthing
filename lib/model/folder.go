--- conflicted
+++ resolved
@@ -173,11 +173,7 @@
 
 func (f *folder) BringToFront(string) {}
 
-<<<<<<< HEAD
-func (f *folder) Override(fs *db.FileSet) {}
-=======
 func (f *folder) Override(fs *db.FileSet, updateFn func([]protocol.FileInfo)) {}
->>>>>>> 11933593
 
 func (f *folder) DelayScan(next time.Duration) {
 	f.Delay(next)
